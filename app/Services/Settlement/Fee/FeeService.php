--- conflicted
+++ resolved
@@ -30,22 +30,11 @@
         private FeeRepositoryInterface       $feeRepository,
         private DynamicLogger                $logger,
         private FeeFrequencyHandlerInterface $frequencyHandler,
-<<<<<<< HEAD
         private CustomFeeHandlerInterface $customFeeHandler,
         private StandardFeeHandlerInterface $standardFeeHandler,
         private MerchantRepository $merchantRepository,
         private MerchantSettingRepository $merchantSettingRepository,
     ) {}
-=======
-        private CustomFeeHandlerInterface    $customFeeHandler,
-        private StandardFeeHandlerInterface  $standardFeeHandler,
-        private MerchantRepository           $merchantRepository,
-        private MerchantSettingRepository    $merchantSettingRepository, // Add this dependency
-
-    )
-    {
-    }
->>>>>>> 243d8b0d
 
     /**
      * Calculate all applicable fees for a merchant within a given date range
@@ -167,7 +156,6 @@
         }
     }
 
-<<<<<<< HEAD
     /**
      * Check if this is a new merchant with no previous fee applications
      *
@@ -209,8 +197,6 @@
         }
     }
 
-=======
->>>>>>> 243d8b0d
     /**
      * Update the merchant settings to mark setup fee as charged
      *
