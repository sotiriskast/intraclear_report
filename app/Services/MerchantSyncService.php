<?php

namespace App\Services;

use App\Repositories\MerchantSettingRepository;
use Illuminate\Support\Facades\DB;
use Illuminate\Support\Facades\Mail;
use App\Mail\MerchantSyncFailed;
use App\Mail\NewMerchantCreated;

/**
 * MerchantSyncService handles synchronization of merchant data
 * between different database connections.
 *
 * This service is responsible for:
 * - Retrieving merchant data from a payment gateway database
 * - Updating or inserting merchant records in the primary database
 * - Logging synchronization statistics and errors
 * - Sending email notifications for sync failures and new merchants
 */
class MerchantSyncService
{
    /**
     * Create a new MerchantSyncService instance.
     *
     * @param  DynamicLogger  $logger  Logging service for sync-related events
     * @param  MerchantSettingRepository  $merchantSettingRepository  Repository for merchant settings
     */
    public function __construct(
        private readonly DynamicLogger $logger,
        private MerchantSettingRepository $merchantSettingRepository
    ) {}

    /**
     * Synchronizes merchant data from the payment gateway to the primary database.
     *
     * This method performs the following steps:
     * 1. Retrieve existing merchants from the primary database
     * 2. Fetch merchant data from the payment gateway
     * 3. Begin a database transaction
     * 4. Iterate through source data and upsert (update or insert) merchants
     * 5. Commit the transaction
     * 6. Log synchronization statistics
     *
     * @return array Statistics of sync operation (new and updated merchant counts)
     *
     * @throws \Exception If synchronization fails, rolls back the transaction
     */
    public function sync(): array
    {
        try {
            // Initialize statistics tracking
            $stats = ['new' => 0, 'updated' => 0, 'settings_created' => 0];
            // Retrieve existing merchants for comparison
            $existingMerchants = $this->getExistingMerchants();
            // Fetch source merchant data from payment gateway
            $sourceData = $this->getSourceData();

            $this->logger->log('info', 'Found merchants', [
                'count' => count($sourceData),
            ]);

            // Start database transaction
            DB::connection('pgsql')->beginTransaction();
            // Process each merchant
            foreach ($sourceData as $merchant) {
                $isNew = ! isset($existingMerchants[$merchant->id]);
                $this->upsertMerchant($merchant);
                $stats[$isNew ? 'new' : 'updated']++;
                // Only proceed with settings creation for new merchants
                if ($isNew) {
                    // Retrieve the internal merchant ID using the account_id from the payment gateway
                    // We need this because the merchant table uses an auto-incrementing ID
                    // different from the account_id in the payment gateway
                    $merchantId = DB::connection('pgsql')
                        ->table('merchants')
                        ->where('account_id', $merchant->id)
                        ->value('id');

                    // Create settings only if:
                    // 1. We successfully retrieved the merchant ID
                    // 2. The merchant doesn't already have settings
                    if ($merchantId && ! $this->merchantSettingRepository->isExistingForMerchant($merchantId)) {
                        $this->createDefaultSettings($merchantId);
                        $stats['settings_created']++;

                        // Send email notification for new merchant
                        $this->sendNewMerchantNotification($merchant, $merchantId);
                    }
                }
            }
            // Commit database transaction
            DB::connection('pgsql')->commit();
            $this->logger->log('info', 'Merchant sync completed successfully', [
                'new_merchants' => $stats['new'],
                'updated_merchants' => $stats['updated'],
                'settings_created' => $stats['settings_created'],
            ]);

            return $stats;
        } catch (\Exception $e) {
            // Rollback transaction in case of failure
<<<<<<< HEAD
            DB::connection('mariadb')->rollBack();

            // Log the error
=======
            DB::connection('pgsql')->rollBack();
            // @todo Send email for not adding merchant
>>>>>>> 243d8b0d
            $this->logger->log('error', 'Merchant sync failed', [
                'error' => $e->getMessage(),
                'trace' => $e->getTraceAsString(),
            ]);

            // Send email notification for sync failure
            $this->sendSyncFailureNotification($e);

            throw $e;
        }
    }

    /**
     * Sends an email notification when merchant sync fails.
     *
     * @param \Exception $exception The exception that caused the failure
     * @return void
     */
    private function sendSyncFailureNotification(\Exception $exception): void
    {
        try {
            $adminEmail = config('app.admin_email');

            // Validate that we have a valid email address
            if (empty($adminEmail) || !filter_var($adminEmail, FILTER_VALIDATE_EMAIL)) {
                $this->logger->log('warning', 'Cannot send sync failure notification - no valid admin email configured', [
                    'config_value' => $adminEmail
                ]);
                return;
            }

            Mail::to($adminEmail)
                ->send(new MerchantSyncFailed($exception->getMessage(), $exception->getTraceAsString()));

            $this->logger->log('info', 'Merchant sync failure notification email sent');
        } catch (\Exception $e) {
            $this->logger->log('error', 'Failed to send merchant sync failure notification email', [
                'error' => $e->getMessage(),
            ]);
        }
    }

    /**
     * Sends an email notification when a new merchant is created.
     *
     * @param object $merchant The merchant data
     * @param int $merchantId The internal merchant ID
     * @return void
     */
    private function sendNewMerchantNotification($merchant, int $merchantId): void
    {
        try {
            $adminEmail = config('app.admin_email');

            // Validate that we have a valid email address
            if (empty($adminEmail) || !filter_var($adminEmail, FILTER_VALIDATE_EMAIL)) {
                $this->logger->log('warning', 'Cannot send new merchant notification - no valid admin email configured', [
                    'merchant_id' => $merchantId,
                    'config_value' => $adminEmail
                ]);
                return;
            }

            Mail::to($adminEmail)
                ->send(new NewMerchantCreated($merchant, $merchantId));

            $this->logger->log('info', 'New merchant notification email sent', [
                'merchant_id' => $merchantId,
                'account_id' => $merchant->id,
                'name' => $merchant->corp_name,
            ]);
        } catch (\Exception $e) {
            $this->logger->log('error', 'Failed to send new merchant notification email', [
                'merchant_id' => $merchantId,
                'error' => $e->getMessage(),
            ]);
        }
    }

    /**
     * Creates default settings for a new merchant.
     *
     * @param  int  $merchantId  The ID of the merchant
     *
     * @throws \Exception If settings creation fails
     */
    private function createDefaultSettings(int $merchantId): void
    {
        try {
            $defaultSettings = [
                'merchant_id' => $merchantId,
                'rolling_reserve_percentage' => 1000,
                'holding_period_days' => 180,
                'mdr_percentage' => 500,
                'transaction_fee' => 35,
                'declined_fee' => 25,
                'payout_fee' => 100,
                'refund_fee' => 100,
                'chargeback_fee' => 400,
                'monthly_fee' => 15000,
                'mastercard_high_risk_fee_applied' => 15000,
                'visa_high_risk_fee_applied' => 15000,
                'setup_fee' => 50000,
                'setup_fee_charged' => false,
                'exchange_rate_markup'=>1.01
            ];

            $this->merchantSettingRepository->create($defaultSettings);

            $this->logger->log('info', 'Created default settings for merchant', [
                'merchant_id' => $merchantId,
            ]);
        } catch (\Exception $e) {
            $this->logger->log('error', 'Failed to create default settings for merchant', [
                'merchant_id' => $merchantId,
                'error' => $e->getMessage(),
            ]);
            throw $e;
        }
    }

    /**
     * Retrieves existing merchants from the primary database.
     *
     * Creates a lookup array mapping account IDs to merchant IDs.
     *
     * @return array Associative array of existing merchants
     */
    private function getExistingMerchants(): array
    {
        return DB::connection('pgsql')
            ->table('merchants')
            ->pluck('id', 'account_id')
            ->toArray();
    }

    /**
     * Fetches merchant source data from the payment gateway database,
     * filtered to only include merchants under Intraclear Bank.
     *
     * @return \Illuminate\Support\Collection Collection of merchant data
     */
    private function getSourceData()
    {
        // Find the Intraclear bank ID first
        $intraclearBank = DB::connection('payment_gateway_mysql')
            ->table('bank')
            ->where('bank', 'Intraclear')
            ->first();

        if (!$intraclearBank) {
            $this->logger->log('warning', 'Intraclear bank not found in the bank table');
            return collect(); // Return empty collection if Intraclear bank not found
        }

        $intraclearBankId = $intraclearBank->id;

        $this->logger->log('info', 'Found Intraclear bank', [
            'bank_id' => $intraclearBankId,
        ]);

        // Get all bank_keys linked to Intraclear
        $bankKeysQuery = DB::connection('payment_gateway_mysql')
            ->table('bank_keys')
            ->where('bank_id', $intraclearBankId)
            ->select('id');

        // Get all shops linked to these bank keys
        $shopIds = DB::connection('payment_gateway_mysql')
            ->table('shop_bank_keys')
            ->whereIn('key_id', function($query) use ($intraclearBankId) {
                $query->select('id')
                    ->from('bank_keys')
                    ->where('bank_id', $intraclearBankId);
            })
            ->pluck('shop_id')
            ->unique();

        $this->logger->log('info', 'Found shop IDs linked to Intraclear', [
            'shop_count' => count($shopIds),
        ]);

        // Finally, get all merchants (accounts) linked to these shops
        return DB::connection('payment_gateway_mysql')
            ->table('account')
            ->whereIn('id', function($query) use ($shopIds) {
                $query->select('account_id')
                    ->from('shop')
                    ->whereIn('id', $shopIds);
            })
            ->select([
                'id',
                'corp_name',
                'email',
                'phone',
                'active',
            ])
            ->get();
    }

    /**
     * Upserts (updates or inserts) a merchant record in the primary database.
     *
     * If a merchant with the given account ID exists, updates the record.
     * If no such merchant exists, creates a new record.
     *
     * @param  object  $merchant  Merchant data object from source
     */
    private function upsertMerchant($merchant): void
    {
        DB::connection('pgsql')->table('merchants')->updateOrInsert(
            ['account_id' => $merchant->id],
            [
                'name' => $merchant->corp_name,
                'email' => $merchant->email,
                'phone' => $merchant->phone,
                'active' => $merchant->active,
                'updated_at' => now(),
                'created_at' => now(),
            ]
        );
    }
}<|MERGE_RESOLUTION|>--- conflicted
+++ resolved
@@ -100,14 +100,9 @@
             return $stats;
         } catch (\Exception $e) {
             // Rollback transaction in case of failure
-<<<<<<< HEAD
-            DB::connection('mariadb')->rollBack();
-
-            // Log the error
-=======
             DB::connection('pgsql')->rollBack();
             // @todo Send email for not adding merchant
->>>>>>> 243d8b0d
+            // Log the error
             $this->logger->log('error', 'Merchant sync failed', [
                 'error' => $e->getMessage(),
                 'trace' => $e->getTraceAsString(),
